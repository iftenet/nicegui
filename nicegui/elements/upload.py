--- conflicted
+++ resolved
@@ -34,13 +34,8 @@
             for form_data in msg.form_data:
                 if form_data.type == 'file':
                     files = [base64.b64decode(f.file_content) for f in form_data.files]
-<<<<<<< HEAD
-                    arguments = UploadEventArguments(sender=self, files=files)
+                    arguments = UploadEventArguments(sender=self, socket=msg.websocket, files=files)
                     if handle_event(self.upload_handler, arguments):
-=======
-                    arguments = UploadEventArguments(sender=self, socket=msg.websocket, files=files)
-                    if handle_event(self.upload_handler, arguments, update=self.parent_view) is None:
->>>>>>> 28853dfe
                         page_update = None
             return page_update
         except Exception:
