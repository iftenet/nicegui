--- conflicted
+++ resolved
@@ -499,12 +499,7 @@
 
     async def run_clock():
         while True:
-<<<<<<< HEAD
-            count_label.text = str(count)
-            count += 1
-=======
             l.text = f'unix time: {time.time():.1f}'
->>>>>>> 1d0aa942
             await asyncio.sleep(1)
 
     ui.on_startup(run_clock)
